--- conflicted
+++ resolved
@@ -92,17 +92,11 @@
         new_qubit_order = combined.qubits
         state_vector = get_entangled_initial_state(initial_state, new_qubit_order)
 
-<<<<<<< HEAD
-        probabilities = np.square(combined.matrix.dot(state_vector)).real
-
-        return np.random.choice(state_vector.shape[0], p=probabilities) #broken here
-=======
         probabilities = np.square(np.absolute(combined.matrix.dot(state_vector))).real
         probabilities /= np.sum(probabilities)
 
         measured = Counter([np.random.choice(state_vector.shape[0], p=probabilities) for m in range(num_shots)])
         return measured
->>>>>>> 5e38c687
 
 
 class QSession(object):
